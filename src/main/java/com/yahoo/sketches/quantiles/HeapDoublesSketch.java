--- conflicted
+++ resolved
@@ -64,25 +64,15 @@
 
   /**
    * Number of samples currently in base buffer.
-<<<<<<< HEAD
-   *
-   * Count = N % (2*K)
-=======
    * 
    * <p>Count = N % (2*K)
->>>>>>> 67bfc4ce
    */
   int baseBufferCount_;
 
   /**
    * Active levels expressed as a bit pattern.
-<<<<<<< HEAD
-   *
-   * Pattern = N / (2 * K)
-=======
    * 
    * <p>Pattern = N / (2 * K)
->>>>>>> 67bfc4ce
    */
   long bitPattern_;
 
@@ -121,7 +111,7 @@
     hqs.maxValue_ = java.lang.Double.NEGATIVE_INFINITY;
     return hqs;
   }
-
+  
   /**
    * Heapifies the given srcMem, which must be a Memory image of a DoublesSketch
    * @param srcMem a Memory image of a sketch.
